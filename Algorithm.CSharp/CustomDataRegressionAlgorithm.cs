﻿/*
 * QUANTCONNECT.COM - Democratizing Finance, Empowering Individuals.
 * Lean Algorithmic Trading Engine v2.0. Copyright 2014 QuantConnect Corporation.
 * 
 * Licensed under the Apache License, Version 2.0 (the "License"); 
 * you may not use this file except in compliance with the License.
 * You may obtain a copy of the License at http://www.apache.org/licenses/LICENSE-2.0
 * 
 * Unless required by applicable law or agreed to in writing, software
 * distributed under the License is distributed on an "AS IS" BASIS,
 * WITHOUT WARRANTIES OR CONDITIONS OF ANY KIND, either express or implied.
 * See the License for the specific language governing permissions and
 * limitations under the License.
*/

using System;

namespace QuantConnect.Algorithm.CSharp
{
    /// <summary>
    /// Regression algorithm for custom data
    /// </summary>
    public class CustomDataRegressionAlgorithm : QCAlgorithm
    {
        /// <summary>
        /// Initialise the data and resolution required, as well as the cash and start-end dates for your algorithm. All algorithms must initialized.
        /// </summary>
        public override void Initialize()
        {
            SetStartDate(2011, 9, 13);
            SetEndDate(2015, 12, 01);

            //Set the cash for the strategy:
            SetCash(100000);

            //Define the symbol and "type" of our generic data:
            var resolution = LiveMode ? Resolution.Second : Resolution.Daily;
            AddData<Bitcoin>("BTC", resolution);
        }

        /// <summary>
        /// Event Handler for Bitcoin Data Events: These Bitcoin objects are created from our 
        /// "Bitcoin" type below and fired into this event handler.
        /// </summary>
        /// <param name="data">One(1) Bitcoin Object, streamed into our algorithm synchronised in time with our other data streams</param>
        public void OnData(Bitcoin data)
        {
            //If we don't have any bitcoin "SHARES" -- invest"
            if (!Portfolio.Invested)
            {
                //Bitcoin used as a tradable asset, like stocks, futures etc. 
                if (data.Close != 0)
                {
<<<<<<< HEAD
                    Order("BTC", Math.Floor(Portfolio.Cash / Math.Abs(data.Close + 1)));
=======
                    Order("BTC", (Portfolio.MarginRemaining / Math.Abs(data.Close + 1)));
>>>>>>> c041f5e0
                }
            }
        }
    }
}<|MERGE_RESOLUTION|>--- conflicted
+++ resolved
@@ -51,11 +51,7 @@
                 //Bitcoin used as a tradable asset, like stocks, futures etc. 
                 if (data.Close != 0)
                 {
-<<<<<<< HEAD
-                    Order("BTC", Math.Floor(Portfolio.Cash / Math.Abs(data.Close + 1)));
-=======
-                    Order("BTC", (Portfolio.MarginRemaining / Math.Abs(data.Close + 1)));
->>>>>>> c041f5e0
+                    Order("BTC", Math.Floor(Portfolio.MarginRemaining / Math.Abs(data.Close + 1)));
                 }
             }
         }
